--- conflicted
+++ resolved
@@ -627,13 +627,7 @@
   var HISTORY_URL = '/history';
 
   $scope.selectMainTab = function() {
-<<<<<<< HEAD
-    if ($location.path().indexOf('gui') === -1) {
-      $location.path('/');
-    }
-=======
     $scope.showStateEditor(editorContextService.getActiveStateName());
->>>>>>> 1a25003d
   };
 
   $scope.selectStatsTab = function() {
