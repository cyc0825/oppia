--- conflicted
+++ resolved
@@ -9,12 +9,8 @@
             <a href ng-click="onRedirectToLogin('/dashboard?mode=create')"
                translate="I18N_LIBRARY_CREATE_EXPLORATION_QUESTION"></a>
           {% else %}
-<<<<<<< HEAD
-            Would you like to <a href="/my_explorations?mode=create">create one</a>?
-=======
             <a href="/dashboard?mode=create"
                translate="I18N_LIBRARY_CREATE_EXPLORATION_QUESTION"></a>
->>>>>>> 1472b1b9
           {% endif %}
         </p>
       </div>
