<div>
  <div ng-if="paramChanges.length === 0">
    <div class="row">
      <div class="col-lg-11 col-md-11 col-sm-11">
        <em>No parameter changes have been defined.</em>
      </div>
      <div class="col-lg-1 col-md-1 col-sm-1"></div>
    </div>
  </div>

  <div ng-repeat="param in paramChanges">
    <div class="row">
      <div class="col-lg-1 col-md-1 col-sm-1">
        <[$index + 1]>.
      </div>
      <div class="col-lg-7 col-md-7 col-sm-7">
        <span ng-if="activeItem !== $index">
          Change <b><[param.name]></b> <[HUMAN_READABLE_ARGS_RENDERERS[param.generator_id](param.customization_args)]>
        </span>

        <div ng-if="activeItem === $index">
          <form novalidate class="oppia-form" name="newParameterForm" ng-submit="commitParamChange(activeItem)">
            Select a parameter to change:

            <select2-dropdown item="tmpParamChange.name" choices="paramNameChoices" placeholder="Choose or type new" new-choice-regex="^[A-Za-z]+$" width="180px">
            </select2-dropdown>

            <span ng-show="tmpParamChange.name">
              <select ng-model="tmpParamChange.generator_id"
                      ng-options="key as PREAMBLE_TEXT[key] for (key, value) in ALLOWED_KEYS"
                      style="width: 220px;" required>
              </select>

              <value-generator-editor generator-id="tmpParamChange.generator_id"
                                      customization-args="tmpParamChange.customization_args"
                                      obj-type="getObjTypeForParam(tmpParamChange.select2Name.text) || 'UnicodeString'">
              </value-generator-editor>
            </span>
            <br>

            <input type="submit" value="Close editor">
          </form>
        </div>
      </div>

      <div class="col-lg-3 col-md-3 col-sm-3">
<<<<<<< HEAD
        <span class="pull-right">
=======
        <span class="pull-right" ng-if="isEditable">
>>>>>>> d1e7481e
          <button type="button" class="btn btn-default btn-xs" ng-disabled="activeItem !== -1" ng-click="startEditParamChange($index)">
            <span class="glyphicon glyphicon-pencil" title="Edit parameter change"></span>
          </button>

          <button type="button" class="btn btn-default btn-xs" ng-show="$index != 0" ng-disabled="activeItem !== -1" ng-click="swapParamChanges($index, $index - 1)">
            <span class="glyphicon glyphicon-arrow-up" title="Move parameter change up"></span>
          </button>
          <span ng-hide="$index != 0" class="oppia-grayed">
            <span class="glyphicon glyphicon-arrow-up" title="Move parameter change up"></span>
          </span>

          <button type="button" class="btn btn-default btn-xs" ng-show="$index < paramChanges.length - 1" ng-disabled="activeItem !== -1" ng-click="swapParamChanges($index, $index + 1)">
            <span class="glyphicon glyphicon-arrow-down" title="Move parameter change down"></span>
          </button>
          <span ng-hide="$index < paramChanges.length - 1" class="oppia-grayed">
            <span class="glyphicon glyphicon-arrow-down" title="Move parameter change down"></span>
          </span>

          <button type="button" class="btn btn-default btn-xs" ng-disabled="activeItem !== -1 && activeItem !== $index" ng-click="deleteParamChange($index)">
            <span class="glyphicon glyphicon-remove" title="Delete parameter change"></span>
          </button>
        </span>
      </div>

      <div class="col-lg-1 col-md-1 col-sm-1"></div>
    </div>
  </div>

<<<<<<< HEAD
  <div class="row">
=======
  <div class="row" ng-if="isEditable">
>>>>>>> d1e7481e
    <div class="col-lg-8 col-md-8 col-sm-8"></div>

    <div class="col-lg-3 col-md-3 col-sm-3">
      <button type="button" class="btn btn-default pull-right" ng-disabled="activeItem !== -1" ng-click="startAddParamChange()">
        Add new
      </a>
    </div>

    <div class="col-lg-1 col-md-1 col-sm-1"></div>
  </div>
</div><|MERGE_RESOLUTION|>--- conflicted
+++ resolved
@@ -44,11 +44,7 @@
       </div>
 
       <div class="col-lg-3 col-md-3 col-sm-3">
-<<<<<<< HEAD
-        <span class="pull-right">
-=======
         <span class="pull-right" ng-if="isEditable">
->>>>>>> d1e7481e
           <button type="button" class="btn btn-default btn-xs" ng-disabled="activeItem !== -1" ng-click="startEditParamChange($index)">
             <span class="glyphicon glyphicon-pencil" title="Edit parameter change"></span>
           </button>
@@ -77,11 +73,7 @@
     </div>
   </div>
 
-<<<<<<< HEAD
-  <div class="row">
-=======
   <div class="row" ng-if="isEditable">
->>>>>>> d1e7481e
     <div class="col-lg-8 col-md-8 col-sm-8"></div>
 
     <div class="col-lg-3 col-md-3 col-sm-3">
