--- conflicted
+++ resolved
@@ -1,43 +1,3 @@
-<<<<<<< HEAD
-<div class="oppia-footer-padding">
-</div>
-
-<footer class="oppia-footer">
-  <div class="oppia-footer-container">
-    <div class="row">
-      <div class="col-sm-3">
-        <h4>ABOUT OPPIA</h4>
-        <ul>
-          <li><a href="/about">About</a><br /></li>
-          <li><a href="/about#foundation">The Oppia Foundation</a></li>
-          <li><a href="/about#contact">Get Involved</a></li>
-          <li><a href="/about#credits">Credits</a></li>
-        </ul>
-      </div>
-      <div class="col-sm-3">
-        <h4>TEACH</h4>
-        <ul>
-          <li><a href="/about#teach">Teach on Oppia</a></li>
-          <li><a href="/participate">Participation Playbook</a></li>
-        </ul>
-      </div>
-      <div class="col-sm-3">
-        <h4>LEARN</h4>
-        <ul>
-          <li><a href="/library">Browse the Library</a></li>
-        </ul>
-      </div>
-      <div class="col-sm-3">
-        <h4>CONTACT US</h4>
-        <ul>
-          <li><a href="/forum">Forum</a></li>
-          <li><a href="/about#contact">Contact Us</a></li>
-        </ul>
-      </div>
-    </div>
-  </div>
-</footer>
-=======
 <footer class="oppia-footer">
   <div class="oppia-footer-container">
     <div class="row">
@@ -72,5 +32,4 @@
       </div>
     </div>
   </div>
-</footer>
->>>>>>> 9d17a2d4
+</footer>