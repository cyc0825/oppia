{% macro warnings_and_loader() -%}
  <div ng-cloak>
    <div class="oppia-toast-container toast-top-center">
      <div ng-repeat="warning in (alertsService.warnings | limitTo:5) track by $index" class="toast toast-warning oppia-toast">
        <button type="button" class="toast-close-button" ng-click="alertsService.deleteWarning(warning)" role="button">&times;</button>
        <div class="toast-message">
          <[warning.content]>
        </div>
      </div>
    </div>

    <div>
      <div ng-repeat="message in alertsService.messages track by $index">
        <alert-message message-object="message" message-index="$index"></alert-message>
      </div>
    </div>

    <div ng-show="loadingMessage" class="oppia-loading-fullpage">
      <div class="oppia-align-center">
        <[loadingMessage]>
        <span class="oppia-loading-dot-one">.</span>
        <span class="oppia-loading-dot-two">.</span>
        <span class="oppia-loading-dot-three">.</span>
      </div>
    </div>
    <div ng-show="!loadingMessage">
      {% block content %}{% endblock %}
    </div>
  </div>
{%- endmacro %}

<!DOCTYPE html>
<html ng-app="oppia" ng-controller="Base" itemscope itemtype="http://schema.org/Organization">
  <head>
    <meta charset="UTF-8">
    <meta name="viewport" content="width=device-width, initial-scale=1.0, user-scalable=yes">

    <!-- Tiles for Internet Explorer. -->
    <meta name="application-name" content="{{SITE_NAME}}">
    <meta name="msapplication-TileColor" content="#ffffff">
    <meta name="msapplication-square70x70logo" content="{{DOMAIN_URL}}/images/logo/msapplication-tiny.png">
    <meta name="msapplication-square150x150logo" content="{{DOMAIN_URL}}/images/logo/msapplication-square.png">
    <meta name="msapplication-wide310x150logo" content="{{DOMAIN_URL}}/images/logo/msapplication-wide.png">
    <meta name="msapplication-square310x310logo" content="{{DOMAIN_URL}}/images/logo/msapplication-large.png">

    <!-- The itemprops are for G+ sharing. -->
    <meta itemprop="name" content="{{meta_name}}">
    <meta itemprop="description" content="{{meta_description}}">
    <!-- The og tags are for Facebook sharing. -->
    <meta property="og:title" content="{{meta_name}}">
    <meta property="og:site_name" content="Oppia">
    <meta property="og:url" content="{{FULL_URL}}">
    <meta property="og:description" content="{{meta_description}}">
    <meta property="og:type" content="article">
    <meta property="og:image" content="{{DOMAIN_URL}}/images/logo/288x288_logo_mint.png">

    <link rel="apple-touch-icon" href="/images/logo/favicon.png">
    <title itemprop="name">{% block subtitle %}{% endblock %} - {% block maintitle %}Oppia{% endblock %}</title>

    {% block header_css %}
      {% include 'header_css_libs.html' %}
    {% endblock header_css %}

    <script>
      var GLOBALS = {
        ADDITIONAL_ANGULAR_MODULES: [],
        csrf_token: JSON.parse('{{csrf_token|js_string}}'),
        DEV_MODE: JSON.parse('{{DEV_MODE|js_string}}'),
        NAV_MODE:
          {% if nav_mode %}
            JSON.parse('{{nav_mode|js_string}}'),
          {% else %}
            null,
          {% endif %}
        INVALID_NAME_CHARS: JSON.parse('{{INVALID_NAME_CHARS|js_string}}'),
        ACTIVITY_STATUS_PRIVATE: JSON.parse(
          '{{ACTIVITY_STATUS_PRIVATE|js_string}}'),
        ACTIVITY_STATUS_PUBLIC: JSON.parse(
          '{{ACTIVITY_STATUS_PUBLIC|js_string}}'),
        ACTIVITY_STATUS_PUBLICIZED: JSON.parse(
          '{{ACTIVITY_STATUS_PUBLICIZED|js_string}}'),
        ALL_LANGUAGE_CODES: JSON.parse(
          '{{ALL_LANGUAGE_CODES|js_string}}'),
        DEFAULT_LANGUAGE_CODE: JSON.parse(
          '{{DEFAULT_LANGUAGE_CODE|js_string}}'),
        RTE_COMPONENT_SPECS: JSON.parse('{{RTE_COMPONENT_SPECS|js_string}}'),
        CAN_SEND_ANALYTICS_EVENTS: JSON.parse(
          '{{CAN_SEND_ANALYTICS_EVENTS|js_string}}'),
        /* A list of functions to be called when an exploration is completed. */
        POST_COMPLETION_HOOKS: [],
        SYSTEM_USERNAMES: JSON.parse('{{SYSTEM_USERNAMES|js_string}}'),
        userIsLoggedIn: JSON.parse('{{user_is_logged_in|js_string}}')
      };

      {% if additional_angular_modules %}
        GLOBALS.ADDITIONAL_ANGULAR_MODULES = JSON.parse('{{additional_angular_modules|js_string}}');
      {% endif %}
    </script>

    {% block header_js %}
      {% include 'header_js_libs.html' %}
    {% endblock header_js %}

    {{BEFORE_END_HEAD_TAG_HOOK}}
  </head>

  <body>
    {% if iframed %}
      {{ warnings_and_loader() }}
    {% else %}
      <div class="oppia-base-container" ng-class="{'oppia-sidebar-menu-open': sidebarIsShown, 'oppia-sidebar-menu-closed': !sidebarIsShown}">
        <div class="oppia-content-container">
          <div id="wrapper">
            <div class="oppia-main-body">

              <!-- Top navigation. -->
              <nav class="navbar navbar-default oppia-navbar oppia-prevent-selection" role="navigation">
                <div class="navbar-container">
                  <div class="navbar-header protractor-test-navbar-header pull-left">
                    <a ng-if="windowWidth < 700" ng-click="openSidebar()" class="navbar-brand oppia-navbar-menu oppia-transition-200">
                      <img src="/images/general/menu.png">
                    </a>
                    <a class="oppia-navbar-brand-name oppia-transition-200" href="/gallery" focus-on="<[LABEL_FOR_CLEARING_FOCUS]>">
                      <img src="/images/logo/288x128_logo_white.png" class="oppia-logo">
                    </a>
                    <!-- This is needed for the correct image to appear when an exploration is shared using G+. -->
                    <a style="display: none;">
                      <img src="/images/logo/288x128_logo_mint.png" itemprop="image">
                    </a>
                  </div>

                  {% if nav_mode != 'signup' %}
                    <div class="navbar-header pull-right">
                      <ul class="nav oppia-navbar-nav oppia-navbar-profile">
                        {% if username %}
                          <li class="dropdown pull-right">
                            <a class="dropdown-toggle oppia-navbar-profile-dropdown-toggle" data-toggle="dropdown" ng-mouseover="onMouseoverProfilePictureOrDropdown($event)" ng-mouseleave="onMouseoutProfilePictureOrDropdown($event)">
                              <div class="oppia-navbar-profile-picture-container" ng-cloak>
                                {% if profile_picture_data_url %}
                                  <img src="{{profile_picture_data_url}}" class="oppia-navbar-profile-picture img-circle">
                                {% else %}
                                  <img ng-if="profileDropdownIsActive" src="/images/avatar/user_mint_48px.png" class="oppia-navbar-profile-picture">
                                  <img ng-if="!profileDropdownIsActive" src="/images/avatar/user_white_48px.png" class="oppia-navbar-profile-picture">
                                {% endif %}
                                <span class="caret" style="margin-top: 10px;"></span>

                                <div class="oppia-navbar-dashboard-indicator ng-cloak" ng-if="numUnseenNotifications > 0">
                                  <span class="oppia-navbar-dashboard-indicator-text">
                                    <[numUnseenNotifications]>
                                  </span>
                                </div>

                                <div style="display: none;" class="oppia-user-email">
                                  {{user_email}}
                                </div>

                                {% if is_admin or is_moderator %}
                                  <div class="oppia-navbar-role-indicator">
                                    {% if is_admin %}
                                      <!-- "right: 4px;" is necessary here but not in moderator to prevent 'A' from appearing off-center because 'A' is slightly thinner than 'M' in this font -->
                                      <span class="oppia-navbar-role-text" style="right: 4px;">A</span>
                                    {% elif is_moderator %}
                                      <span class="oppia-navbar-role-text">M</span>
                                    {% endif %}
                                  </div>
                                {% endif %}
                              </div>
                            </a>
                            <ul class="dropdown-menu ng-cloak oppia-navbar-profile-dropdown" role="menu" ng-mouseover="onMouseoverProfilePictureOrDropdown($event)" ng-mouseleave="onMouseoutProfilePictureOrDropdown($event)" ng-show="profileDropdownIsActive">
                              <li>
                                <a ng-click="onMouseoutProfilePictureOrDropdown($event)" href="/profile/{{username}}">
                                  <strong>{{username}}</strong>
                                </a>
                              </li>
                              <hr class="oppia-top-right-menu-item-separator">
                              <li>
                                <a ng-click="onMouseoutProfilePictureOrDropdown($event)" href="/my_explorations">
                                  My Explorations
                                </a>
                              </li>
                              <li>
                                <a ng-click="onMouseoutProfilePictureOrDropdown($event)" href="/notifications_dashboard">
                                  Notifications
                                  <span ng-if="numUnseenNotifications > 0">
                                    (<[numUnseenNotifications]>)
                                  </span>
                                </a>
                              </li>
                              <li>
                                <a ng-click="onMouseoutProfilePictureOrDropdown($event)" href="/preferences">Preferences</a>
                              </li>

                              {% if is_moderator %}
                                <li>
                                  <a ng-click="onMouseoutProfilePictureOrDropdown($event)" href="/moderator" target="_blank">
                                    Moderator Page
                                  </a>
                                </li>
                              {% endif %}
                              {% if is_super_admin %}
                                <li>
                                  <a ng-click="onMouseoutProfilePictureOrDropdown($event)" href="/admin" target="_blank">
                                    Admin Page
                                  </a>
                                </li>
                              {% endif %}
                              <hr class="oppia-top-right-menu-item-separator">
                              <li>
                                <a ng-click="onMouseoutProfilePictureOrDropdown($event)" href="{{logout_url}}">Logout</a>
                              </li>
                            </ul>
                          </li>
                        {% else %}
                          <li class="dropdown oppia-clickable-dropdown pull-right">
                            <a href class="oppia-navbar-profile-dropdown-toggle" style="font-size: 1em; padding-top: 17px;" ng-click="onLoginButtonClicked('{{login_url}}')">
                              Sign in
                              <span class="caret"></span>
                            </a>
                            <ul class="dropdown-menu oppia-navbar-profile-dropdown" role="menu" style="padding: 0;" ng-mouseover="onMouseoverDropdownMenu($event)" ng-mouseleave="onMouseoutDropdownMenu($event)">
                              <li>
                                <a href style="padding: 0; width: 200px;" ng-click="onLoginButtonClicked('{{login_url}}')">
                                  <img src="/images/signin/Red-signin-Long-base-44dp.png">
                                </a>
                              </li>
                            </ul>
                          </li>
                        {% endif %}
                        {% if nav_mode != 'create' and nav_mode != 'explore' %}
                          <create-exploration-button ng-if="windowWidth > 700"></create-exploration-button>
                          <li ng-if="windowWidth > 700" class="dropdown oppia-clickable-dropdown pull-right" >
                            <a class="oppia-navbar-profile-dropdown-toggle" style="font-size: 1em; padding-top: 17px;" href="/forum">
                              Forum
                            </a>
                          </li>
                          <li ng-if="windowWidth > 700" class="dropdown oppia-clickable-dropdown pull-right">
                            <a class="oppia-navbar-profile-dropdown-toggle" style="font-size: 1em; padding-top: 17px;" >
                              About
                            </a>
                            <ul ng-if="windowWidth > 700" class="dropdown-menu oppia-navbar-profile-dropdown" ng-mouseover="onMouseoverDropdownMenu($event)" ng-mouseleave="onMouseoutDropdownMenu($event)">
                              <li><a href="/about">About Oppia</a></li>
                              <li><a href="/participate">Participation Playbook</a></li>
                              <li><a href="http://oppiablog.blogspot.com/">Blog</a></li>
                              <li><a href="/terms">Terms of Service</a></li>
                              <li><a href="/privacy">Privacy Policy</a></li>
                            </ul>
                          </li>
                          <li ng-if="windowWidth > 700" class="dropdown oppia-clickable-dropdown pull-right">
                            <a class="oppia-navbar-profile-dropdown-toggle" style="font-size: 1em; padding-top: 17px;" href="/gallery">
                              Explore
                            </a>
                          </li>
                        {% endif %}
                </div>
             {% endif %}

                </ul>

                  <div class="collapse navbar-collapse ng-cloak">
                    {% block navbar_breadcrumb %}
                    {% endblock navbar_breadcrumb %}

                    {% block local_top_nav_options %}
                    {% endblock %}
                  </div>
                </div>
                </div>
              </nav>

              <div class="oppia-top-of-page-padding">
              </div>

              {{ warnings_and_loader() }}
            </div>

            {% include 'side_nav.html' %}

          </div>
        </div>
      </div>

      {% if DEV_MODE %}
        <div class="oppia-dev-mode">
          Dev Mode
        </div>
      {% endif %}

      {% if SITE_FEEDBACK_FORM_URL %}
        <a href="{{SITE_FEEDBACK_FORM_URL}}" target="_blank"
           class="oppia-site-feedback oppia-transition-200">
          <i class="material-icons md-18" style="vertical-align: middle;">&#xE87F;</i>
            Site Feedback
          </i>
        </a>
      {% endif %}
    {% endif %}

    {% include 'directives.html' %}
    {% include 'forms/form_builder_templates.html' %}
    {% include 'footer_js_libs.html' %}
    {% include 'components/exploration_summary_tile_directive.html' %}
    {% include 'components/rating_display.html' %}
    {% include 'components/create_exploration_button_directive.html' %}

    <script>
      {{ include_js_file('app.js') }}
      {{ include_js_file('base.js') }}
      {{ include_js_file('directives.js') }}
      {{ include_js_file('filters.js') }}

      {{ include_js_file('forms/formBuilder.js') }}

      {{ include_js_file('services/alertsService.js') }}
      {{ include_js_file('services/explorationContextService.js') }}
      {{ include_js_file('services/autoplayedVideosService.js') }}

<<<<<<< HEAD
=======

      {{ include_js_file('components/AlertMessageDirective.js') }}
>>>>>>> 1756ed40
      {{ include_js_file('components/ObjectEditorDirective.js') }}
      {{ include_js_file('components/ExplorationSummaryTileDirective.js') }}
      {{ include_js_file('components/RatingComputationService.js')}}
      {{ include_js_file('components/RatingDisplayDirective.js')}}
      {{ include_js_file('components/Select2DropdownDirective.js') }}
      {{ include_js_file('components/CreateExplorationButtonDirective.js') }}

      {{ include_js_file('expressions/expressionSyntaxTree.js') }}
      {{ include_js_file('expressions/evaluator.js') }}
      {{ include_js_file('expressions/parser.js') }}

      {{ OBJECT_EDITORS_JS }}
    </script>

    {% block footer_js %}
    {% endblock footer_js %}

    {{BEFORE_END_BODY_TAG_HOOK}}
  </body>
</html><|MERGE_RESOLUTION|>--- conflicted
+++ resolved
@@ -313,11 +313,8 @@
       {{ include_js_file('services/explorationContextService.js') }}
       {{ include_js_file('services/autoplayedVideosService.js') }}
 
-<<<<<<< HEAD
-=======
 
       {{ include_js_file('components/AlertMessageDirective.js') }}
->>>>>>> 1756ed40
       {{ include_js_file('components/ObjectEditorDirective.js') }}
       {{ include_js_file('components/ExplorationSummaryTileDirective.js') }}
       {{ include_js_file('components/RatingComputationService.js')}}
