// Copyright 2015 The Oppia Authors. All Rights Reserved.
//
// Licensed under the Apache License, Version 2.0 (the "License");
// you may not use this file except in compliance with the License.
// You may obtain a copy of the License at
//
//      http://www.apache.org/licenses/LICENSE-2.0
//
// Unless required by applicable law or agreed to in writing, software
// distributed under the License is distributed on an "AS-IS" BASIS,
// WITHOUT WARRANTIES OR CONDITIONS OF ANY KIND, either express or implied.
// See the License for the specific language governing permissions and
// limitations under the License.

/**
 * @fileoverview Unit tests for the answer classification service
 */

describe('Answer classification service with string classifier disabled',
  function() {
    beforeEach(module('oppia'));

    beforeEach(function() {
      module(function($provide) {
        $provide.constant('INTERACTION_SPECS', {
          RuleTest: {
            is_string_classifier_trainable: false
          }
        });
        $provide.constant('ENABLE_STRING_CLASSIFIER', false);
      });
    });

    beforeEach(module('oppia', GLOBALS.TRANSLATOR_PROVIDER_FOR_TESTS));

<<<<<<< HEAD
  var EXPLICIT_CLASSIFICATION = 'explicit';
  var DEFAULT_OUTCOME_CLASSIFICATION = 'default_outcome';

  var acs, $httpBackend, successHandler, failHandler, $rootScope, state;
  beforeEach(inject(function($injector) {
    acs = $injector.get('AnswerClassificationService');
    sof = $injector.get('StateObjectFactory');
    $httpBackend = $injector.get('$httpBackend');
    $rootScope = $injector.get('$rootScope');
    successHandler = jasmine.createSpy('success');
    failHandler = jasmine.createSpy('fail');
=======
    var acs, sof, oof, $httpBackend, successHandler, failHandler, $rootScope,
      state;
    beforeEach(inject(function($injector) {
      acs = $injector.get('AnswerClassificationService');
      sof = $injector.get('StateObjectFactory');
      oof = $injector.get('OutcomeObjectFactory');
      $httpBackend = $injector.get('$httpBackend');
      $rootScope = $injector.get('$rootScope');
      successHandler = jasmine.createSpy('success');
      failHandler = jasmine.createSpy('fail');
>>>>>>> 417a00d1

      state = sof.createFromBackendDict('stateName', {
        content: [{
          type: 'text',
          value: 'content'
        }],
        interaction: {
          id: 'RuleTest',
          answer_groups: [{
            outcome: {
              dest: 'outcome 1',
              feedback: [''],
              param_changes: []
            },
            rule_specs: [{
              inputs: {
                x: 10
              },
              rule_type: 'Equals'
            }],
            correct: false
          }, {
            outcome: {
              dest: 'outcome 2',
              feedback: [''],
              param_changes: []
            },
            rule_specs: [{
              inputs: {
                x: 5
              },
              rule_type: 'Equals'
            }, {
              inputs: {
                x: 7
              },
              rule_type: 'NotEquals'
            }, {
              inputs: {
                x: 6
              },
              rule_type: 'Equals'
            }, {
              inputs: {
                x: 7
              },
              rule_type: 'FuzzyMatches'
            }],
            correct: false
          }],
          default_outcome: {
            dest: 'default',
            feedback: [],
            param_changes: []
          },
          fallbacks: []
        },
        param_changes: []
      });
    }));

    afterEach(function() {
      $httpBackend.verifyNoOutstandingExpectation();
      $httpBackend.verifyNoOutstandingRequest();
    });

    var explorationId = 'exploration';

    var rules = {
      Equals: function(answer, inputs) {
        return inputs.x === answer;
      },
      NotEquals: function(answer, inputs) {
        return inputs.x !== answer;
      }
    };

<<<<<<< HEAD
  it('should return the first matching answer group and first matching rule' +
     'spec', function() {
    acs.getMatchingClassificationResult(
      explorationId, state, 10, false, rules).then(successHandler, failHandler);
    $rootScope.$digest();
    expect(successHandler).toHaveBeenCalledWith({
      outcome: 'outcome 1',
      answerGroupIndex: 0,
      ruleSpecIndex: 0,
      classificationCategorization: EXPLICIT_CLASSIFICATION
=======
    it('should fail if no frontend rules are provided', function() {
      acs.getMatchingClassificationResult(explorationId, state, 0, false).then(
        successHandler, failHandler);
      $rootScope.$digest();
      expect(successHandler).not.toHaveBeenCalled();
      expect(failHandler).toHaveBeenCalled();
>>>>>>> 417a00d1
    });

<<<<<<< HEAD
    acs.getMatchingClassificationResult(
      explorationId, state, 5, false, rules).then(successHandler, failHandler);
    $rootScope.$digest();
    expect(successHandler).toHaveBeenCalledWith({
      outcome: 'outcome 2',
      answerGroupIndex: 1,
      ruleSpecIndex: 0,
      classificationCategorization: EXPLICIT_CLASSIFICATION
    });
    expect(failHandler).not.toHaveBeenCalled();

    acs.getMatchingClassificationResult(
      explorationId, state, 6, false, rules).then(successHandler, failHandler);
    $rootScope.$digest();
    expect(successHandler).toHaveBeenCalledWith({
      outcome: 'outcome 2',
      answerGroupIndex: 1,
      ruleSpecIndex: 1,
      classificationCategorization: EXPLICIT_CLASSIFICATION
=======
    it('should return the first matching answer group and first matching rule' +
       'spec', function() {
      acs.getMatchingClassificationResult(
        explorationId, state, 10, false, rules)
        .then(successHandler, failHandler);
      $rootScope.$digest();
      expect(successHandler).toHaveBeenCalledWith({
        outcome: oof.createNew('outcome 1', [''], []),
        answerGroupIndex: 0,
        ruleIndex: 0
      });
      expect(failHandler).not.toHaveBeenCalled();

      acs.getMatchingClassificationResult(
        explorationId, state, 5, false, rules)
        .then(successHandler, failHandler);
      $rootScope.$digest();
      expect(successHandler).toHaveBeenCalledWith({
        outcome: oof.createNew('outcome 2', [''], []),
        answerGroupIndex: 1,
        ruleIndex: 0
      });
      expect(failHandler).not.toHaveBeenCalled();

      acs.getMatchingClassificationResult(
        explorationId, state, 6, false, rules)
        .then(successHandler, failHandler);
      $rootScope.$digest();
      expect(successHandler).toHaveBeenCalledWith({
        outcome: oof.createNew('outcome 2', [''], []),
        answerGroupIndex: 1,
        ruleIndex: 1
      });
      expect(failHandler).not.toHaveBeenCalled();
>>>>>>> 417a00d1
    });

<<<<<<< HEAD
  it('should return the default rule if no answer group matches', function() {
    acs.getMatchingClassificationResult(
      explorationId, state, 7, false, rules).then(successHandler, failHandler);
    $rootScope.$digest();
    expect(successHandler).toHaveBeenCalledWith({
      outcome: 'default',
      answerGroupIndex: 2,
      ruleSpecIndex: 0,
      classificationCategorization: DEFAULT_OUTCOME_CLASSIFICATION
=======
    it('should return the default rule if no answer group matches', function() {
      acs.getMatchingClassificationResult(
        explorationId, state, 7, false, rules)
        .then(successHandler, failHandler);
      $rootScope.$digest();
      expect(successHandler).toHaveBeenCalledWith({
        outcome: oof.createNew('default', [], []),
        answerGroupIndex: 2,
        ruleIndex: 0
      });
      expect(failHandler).not.toHaveBeenCalled();
>>>>>>> 417a00d1
    });

    it('should fail if no answer group matches and no default rule is ' +
       'provided', function() {
      var state2 = sof.createFromBackendDict('stateName', {
        content: [{
          type: 'text',
          value: 'content'
        }],
        interaction: {
          id: 'RuleTest',
          answer_groups: [{
            outcome: {
              dest: 'outcome 1',
              feedback: [''],
              param_changes: []
            },
            rule_specs: [{
              inputs: {
                x: 10
              },
              rule_type: 'Equals'
            }],
            correct: false
          }],
          default_outcome: {
            dest: 'default',
            feedback: [],
            param_changes: []
          },
          fallbacks: []
        },
        param_changes: []
      });

      acs.getMatchingClassificationResult(explorationId, state, 0, false).then(
        successHandler, failHandler);
      $rootScope.$digest();
      expect(successHandler).not.toHaveBeenCalled();
      expect(failHandler).toHaveBeenCalled();
    });
  });

describe('Answer classification service with string classifier enabled',
  function() {
    beforeEach(module('oppia'));

    beforeEach(function() {
      module(function($provide) {
        $provide.constant('INTERACTION_SPECS', {
          TrainableInteraction: {
            is_string_classifier_trainable: true
          },
          UntrainableInteraction: {
            is_string_classifier_trainable: false
          }
        });
        $provide.constant('ENABLE_STRING_CLASSIFIER', true);
      });
    });

    beforeEach(module('oppia', GLOBALS.TRANSLATOR_PROVIDER_FOR_TESTS));

<<<<<<< HEAD
  var EXPLICIT_CLASSIFICATION = 'explicit';
  var DEFAULT_OUTCOME_CLASSIFICATION = 'default_outcome';

  var acs, $httpBackend, successHandler, failHandler, $rootScope, state, state2;
  beforeEach(inject(function($injector) {
    acs = $injector.get('AnswerClassificationService');
    sof = $injector.get('StateObjectFactory');
    $httpBackend = $injector.get('$httpBackend');
    $rootScope = $injector.get('$rootScope');
    successHandler = jasmine.createSpy('success');
    failHandler = jasmine.createSpy('fail');
=======
    var acs, sof, oof, $httpBackend, successHandler, failHandler, $rootScope,
      state, state2;
    beforeEach(inject(function($injector) {
      acs = $injector.get('AnswerClassificationService');
      sof = $injector.get('StateObjectFactory');
      oof = $injector.get('OutcomeObjectFactory');
      $httpBackend = $injector.get('$httpBackend');
      $rootScope = $injector.get('$rootScope');
      successHandler = jasmine.createSpy('success');
      failHandler = jasmine.createSpy('fail');
>>>>>>> 417a00d1

      state = sof.createFromBackendDict('stateName', {
        content: [{
          type: 'text',
          value: 'content'
        }],
        interaction: {
          id: 'TrainableInteraction',
          answer_groups: [{
            outcome: {
              dest: 'outcome 1',
              feedback: [''],
              param_changes: []
            },
            rule_specs: [{
              inputs: {
                x: 10
              },
              rule_type: 'Equals'
            }],
            correct: false
          }, {
            outcome: {
              dest: 'outcome 2',
              feedback: [''],
              param_changes: []
            },
            rule_specs: [{
              inputs: {
                x: 5
              },
              rule_type: 'Equals'
            }, {
              inputs: {
                x: 7
              },
              rule_type: 'Equals'
            }, {
              inputs: {
                x: 7
              },
              rule_type: 'FuzzyMatches'
            }],
            correct: false
          }],
          default_outcome: {
            dest: 'default',
            feedback: [],
            param_changes: []
          },
          fallbacks: []
        },
        param_changes: []
      });

      state2 = angular.copy(state);
      state2.interaction.id = 'UntrainableInteraction';
    }));

    afterEach(function() {
      $httpBackend.verifyNoOutstandingExpectation();
      $httpBackend.verifyNoOutstandingRequest();
    });

    var explorationId = 'exploration';

<<<<<<< HEAD
  it('should query the backend if no answer group matches and interaction ' +
     'is trainable', function() {
    var backendClassifiedOutcome = {
      outcome: 'outcome',
      answer_group_index: 0,
      rule_spec_index: 0,
      classification_categorization: EXPLICIT_CLASSIFICATION
    };
    var expectedClassificationResult = {
      outcome: 'outcome',
      answerGroupIndex: 0,
      ruleSpecIndex: 0,
      classificationCategorization: EXPLICIT_CLASSIFICATION
=======
    var rules = {
      Equals: function(answer, inputs) {
        return inputs.x === answer;
      },
      NotEquals: function(answer, inputs) {
        return inputs.x !== answer;
      }
>>>>>>> 417a00d1
    };

    it('should query the backend if no answer group matches and interaction ' +
       'is trainable', function() {
      var backendClassifiedOutcome = {
        outcome: 'outcome',
        answer_group_index: 0,
        rule_spec_index: 0
      };
      var expectedClassificationResult = {
        outcome: 'outcome',
        answerGroupIndex: 0,
        ruleIndex: 0
      };
      $httpBackend.expectPOST(
        '/explorehandler/classify/' + explorationId).respond(
        backendClassifiedOutcome);
      acs.getMatchingClassificationResult(
        explorationId, state, 0, false, rules)
        .then(successHandler, failHandler);
      $rootScope.$apply();
      $httpBackend.flush();

<<<<<<< HEAD
  it('should return the default rule if no answer group matches and ' +
     'interaction is not trainable', function() {
    acs.getMatchingClassificationResult(
      explorationId, state2, 0, false, rules).then(successHandler, failHandler);
    $rootScope.$digest();
    expect(successHandler).toHaveBeenCalledWith({
      outcome: 'default',
      answerGroupIndex: 2,
      ruleSpecIndex: 0,
      classificationCategorization: DEFAULT_OUTCOME_CLASSIFICATION
=======
      expect(successHandler).toHaveBeenCalledWith(expectedClassificationResult);
      expect(failHandler).not.toHaveBeenCalled();
>>>>>>> 417a00d1
    });

    it('should return the default rule if no answer group matches and ' +
       'interaction is not trainable', function() {
      acs.getMatchingClassificationResult(
        explorationId, state2, 0, false, rules)
        .then(successHandler, failHandler);
      $rootScope.$digest();
      expect(successHandler).toHaveBeenCalledWith({
        outcome: oof.createNew('default', [], []),
        answerGroupIndex: 2,
        ruleIndex: 0
      });
      expect(failHandler).not.toHaveBeenCalled();
    });
  }
);<|MERGE_RESOLUTION|>--- conflicted
+++ resolved
@@ -33,19 +33,9 @@
 
     beforeEach(module('oppia', GLOBALS.TRANSLATOR_PROVIDER_FOR_TESTS));
 
-<<<<<<< HEAD
-  var EXPLICIT_CLASSIFICATION = 'explicit';
-  var DEFAULT_OUTCOME_CLASSIFICATION = 'default_outcome';
-
-  var acs, $httpBackend, successHandler, failHandler, $rootScope, state;
-  beforeEach(inject(function($injector) {
-    acs = $injector.get('AnswerClassificationService');
-    sof = $injector.get('StateObjectFactory');
-    $httpBackend = $injector.get('$httpBackend');
-    $rootScope = $injector.get('$rootScope');
-    successHandler = jasmine.createSpy('success');
-    failHandler = jasmine.createSpy('fail');
-=======
+    var EXPLICIT_CLASSIFICATION = 'explicit';
+    var DEFAULT_OUTCOME_CLASSIFICATION = 'default_outcome';
+
     var acs, sof, oof, $httpBackend, successHandler, failHandler, $rootScope,
       state;
     beforeEach(inject(function($injector) {
@@ -56,7 +46,6 @@
       $rootScope = $injector.get('$rootScope');
       successHandler = jasmine.createSpy('success');
       failHandler = jasmine.createSpy('fail');
->>>>>>> 417a00d1
 
       state = sof.createFromBackendDict('stateName', {
         content: [{
@@ -134,48 +123,14 @@
       }
     };
 
-<<<<<<< HEAD
-  it('should return the first matching answer group and first matching rule' +
-     'spec', function() {
-    acs.getMatchingClassificationResult(
-      explorationId, state, 10, false, rules).then(successHandler, failHandler);
-    $rootScope.$digest();
-    expect(successHandler).toHaveBeenCalledWith({
-      outcome: 'outcome 1',
-      answerGroupIndex: 0,
-      ruleSpecIndex: 0,
-      classificationCategorization: EXPLICIT_CLASSIFICATION
-=======
     it('should fail if no frontend rules are provided', function() {
       acs.getMatchingClassificationResult(explorationId, state, 0, false).then(
         successHandler, failHandler);
       $rootScope.$digest();
       expect(successHandler).not.toHaveBeenCalled();
       expect(failHandler).toHaveBeenCalled();
->>>>>>> 417a00d1
-    });
-
-<<<<<<< HEAD
-    acs.getMatchingClassificationResult(
-      explorationId, state, 5, false, rules).then(successHandler, failHandler);
-    $rootScope.$digest();
-    expect(successHandler).toHaveBeenCalledWith({
-      outcome: 'outcome 2',
-      answerGroupIndex: 1,
-      ruleSpecIndex: 0,
-      classificationCategorization: EXPLICIT_CLASSIFICATION
-    });
-    expect(failHandler).not.toHaveBeenCalled();
-
-    acs.getMatchingClassificationResult(
-      explorationId, state, 6, false, rules).then(successHandler, failHandler);
-    $rootScope.$digest();
-    expect(successHandler).toHaveBeenCalledWith({
-      outcome: 'outcome 2',
-      answerGroupIndex: 1,
-      ruleSpecIndex: 1,
-      classificationCategorization: EXPLICIT_CLASSIFICATION
-=======
+    });
+
     it('should return the first matching answer group and first matching rule' +
        'spec', function() {
       acs.getMatchingClassificationResult(
@@ -185,7 +140,8 @@
       expect(successHandler).toHaveBeenCalledWith({
         outcome: oof.createNew('outcome 1', [''], []),
         answerGroupIndex: 0,
-        ruleIndex: 0
+        ruleIndex: 0,
+        classificationCategorization: EXPLICIT_CLASSIFICATION
       });
       expect(failHandler).not.toHaveBeenCalled();
 
@@ -196,7 +152,8 @@
       expect(successHandler).toHaveBeenCalledWith({
         outcome: oof.createNew('outcome 2', [''], []),
         answerGroupIndex: 1,
-        ruleIndex: 0
+        ruleIndex: 0,
+        classificationCategorization: EXPLICIT_CLASSIFICATION
       });
       expect(failHandler).not.toHaveBeenCalled();
 
@@ -207,23 +164,12 @@
       expect(successHandler).toHaveBeenCalledWith({
         outcome: oof.createNew('outcome 2', [''], []),
         answerGroupIndex: 1,
-        ruleIndex: 1
-      });
-      expect(failHandler).not.toHaveBeenCalled();
->>>>>>> 417a00d1
-    });
-
-<<<<<<< HEAD
-  it('should return the default rule if no answer group matches', function() {
-    acs.getMatchingClassificationResult(
-      explorationId, state, 7, false, rules).then(successHandler, failHandler);
-    $rootScope.$digest();
-    expect(successHandler).toHaveBeenCalledWith({
-      outcome: 'default',
-      answerGroupIndex: 2,
-      ruleSpecIndex: 0,
-      classificationCategorization: DEFAULT_OUTCOME_CLASSIFICATION
-=======
+        ruleIndex: 1,
+        classificationCategorization: EXPLICIT_CLASSIFICATION
+      });
+      expect(failHandler).not.toHaveBeenCalled();
+    });
+
     it('should return the default rule if no answer group matches', function() {
       acs.getMatchingClassificationResult(
         explorationId, state, 7, false, rules)
@@ -232,10 +178,10 @@
       expect(successHandler).toHaveBeenCalledWith({
         outcome: oof.createNew('default', [], []),
         answerGroupIndex: 2,
-        ruleIndex: 0
-      });
-      expect(failHandler).not.toHaveBeenCalled();
->>>>>>> 417a00d1
+        ruleIndex: 0,
+        classificationCategorization: DEFAULT_OUTCOME_CLASSIFICATION
+      });
+      expect(failHandler).not.toHaveBeenCalled();
     });
 
     it('should fail if no answer group matches and no default rule is ' +
@@ -299,19 +245,6 @@
 
     beforeEach(module('oppia', GLOBALS.TRANSLATOR_PROVIDER_FOR_TESTS));
 
-<<<<<<< HEAD
-  var EXPLICIT_CLASSIFICATION = 'explicit';
-  var DEFAULT_OUTCOME_CLASSIFICATION = 'default_outcome';
-
-  var acs, $httpBackend, successHandler, failHandler, $rootScope, state, state2;
-  beforeEach(inject(function($injector) {
-    acs = $injector.get('AnswerClassificationService');
-    sof = $injector.get('StateObjectFactory');
-    $httpBackend = $injector.get('$httpBackend');
-    $rootScope = $injector.get('$rootScope');
-    successHandler = jasmine.createSpy('success');
-    failHandler = jasmine.createSpy('fail');
-=======
     var acs, sof, oof, $httpBackend, successHandler, failHandler, $rootScope,
       state, state2;
     beforeEach(inject(function($injector) {
@@ -322,7 +255,6 @@
       $rootScope = $injector.get('$rootScope');
       successHandler = jasmine.createSpy('success');
       failHandler = jasmine.createSpy('fail');
->>>>>>> 417a00d1
 
       state = sof.createFromBackendDict('stateName', {
         content: [{
@@ -389,21 +321,6 @@
 
     var explorationId = 'exploration';
 
-<<<<<<< HEAD
-  it('should query the backend if no answer group matches and interaction ' +
-     'is trainable', function() {
-    var backendClassifiedOutcome = {
-      outcome: 'outcome',
-      answer_group_index: 0,
-      rule_spec_index: 0,
-      classification_categorization: EXPLICIT_CLASSIFICATION
-    };
-    var expectedClassificationResult = {
-      outcome: 'outcome',
-      answerGroupIndex: 0,
-      ruleSpecIndex: 0,
-      classificationCategorization: EXPLICIT_CLASSIFICATION
-=======
     var rules = {
       Equals: function(answer, inputs) {
         return inputs.x === answer;
@@ -411,7 +328,6 @@
       NotEquals: function(answer, inputs) {
         return inputs.x !== answer;
       }
->>>>>>> 417a00d1
     };
 
     it('should query the backend if no answer group matches and interaction ' +
@@ -419,12 +335,14 @@
       var backendClassifiedOutcome = {
         outcome: 'outcome',
         answer_group_index: 0,
-        rule_spec_index: 0
+        rule_spec_index: 0,
+        classification_categorization: EXPLICIT_CLASSIFICATION
       };
       var expectedClassificationResult = {
         outcome: 'outcome',
         answerGroupIndex: 0,
-        ruleIndex: 0
+        ruleIndex: 0,
+        classificationCategorization: EXPLICIT_CLASSIFICATION
       };
       $httpBackend.expectPOST(
         '/explorehandler/classify/' + explorationId).respond(
@@ -435,21 +353,8 @@
       $rootScope.$apply();
       $httpBackend.flush();
 
-<<<<<<< HEAD
-  it('should return the default rule if no answer group matches and ' +
-     'interaction is not trainable', function() {
-    acs.getMatchingClassificationResult(
-      explorationId, state2, 0, false, rules).then(successHandler, failHandler);
-    $rootScope.$digest();
-    expect(successHandler).toHaveBeenCalledWith({
-      outcome: 'default',
-      answerGroupIndex: 2,
-      ruleSpecIndex: 0,
-      classificationCategorization: DEFAULT_OUTCOME_CLASSIFICATION
-=======
       expect(successHandler).toHaveBeenCalledWith(expectedClassificationResult);
       expect(failHandler).not.toHaveBeenCalled();
->>>>>>> 417a00d1
     });
 
     it('should return the default rule if no answer group matches and ' +
