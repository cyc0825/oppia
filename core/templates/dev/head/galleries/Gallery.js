--- conflicted
+++ resolved
@@ -260,140 +260,4 @@
       return false;
     };
   }
-<<<<<<< HEAD
-]);
-
-oppia.controller('SearchBar', [
-  '$scope', '$rootScope', '$timeout', '$window', 'searchService',
-  'oppiaDebouncer', 'ExplorationCreationButtonService', 'urlService',
-  'CATEGORY_LIST', function(
-      $scope, $rootScope, $timeout, $window, searchService,
-      oppiaDebouncer, ExplorationCreationButtonService, urlService,
-      CATEGORY_LIST) {
-    $scope.searchIsLoading = false;
-    $scope.ALL_CATEGORIES = CATEGORY_LIST.map(function(categoryName) {
-      return {
-        id: categoryName,
-        text: categoryName
-      };
-    });
-    $scope.ALL_LANGUAGE_CODES = GLOBALS.LANGUAGE_CODES_AND_NAMES.map(
-      function(languageItem) {
-        return {
-          id: languageItem.code,
-          text: languageItem.name
-        };
-      });
-
-    $scope.searchQuery = '';
-    $scope.selectionDetails = {
-      categories: {
-        description: '',
-        itemsName: 'categories',
-        masterList: $scope.ALL_CATEGORIES,
-        numSelections: 0,
-        selections: {},
-        summary: ''
-      },
-      languageCodes: {
-        description: '',
-        itemsName: 'languages',
-        masterList: $scope.ALL_LANGUAGE_CODES,
-        numSelections: 0,
-        selections: {},
-        summary: ''
-      }
-    };
-
-    // Update the description, numSelections and summary fields of the relevant
-    // entry of $scope.selectionDetails.
-    var _updateSelectionDetails = function(itemsType) {
-      var itemsName = $scope.selectionDetails[itemsType].itemsName;
-      var masterList = $scope.selectionDetails[itemsType].masterList;
-
-      var selectedItems = [];
-      for (var i = 0; i < masterList.length; i++) {
-        if ($scope.selectionDetails[itemsType].selections[masterList[i].id]) {
-          selectedItems.push(masterList[i].text);
-        }
-      }
-
-      var totalCount = selectedItems.length;
-      $scope.selectionDetails[itemsType].numSelections = totalCount;
-
-      $scope.selectionDetails[itemsType].summary = (
-        totalCount === 0 ? (
-          'All ' + itemsName.charAt(0).toUpperCase() + itemsName.substr(1)) :
-        totalCount === 1 ? selectedItems[0] :
-        totalCount + ' ' + itemsName);
-
-      $scope.selectionDetails[itemsType].description = (
-        selectedItems.length > 0 ? selectedItems.join(', ') :
-        'All ' + itemsName + ' selected');
-    };
-
-    $scope.toggleSelection = function(itemsType, optionName) {
-      var selections = $scope.selectionDetails[itemsType].selections;
-      if (!selections.hasOwnProperty(optionName)) {
-        selections[optionName] = true;
-      } else {
-        selections[optionName] = !selections[optionName];
-      }
-
-      _updateSelectionDetails(itemsType);
-      _onSearchQueryChangeExec();
-    };
-
-    var _searchBarFullyLoaded = false;
-
-    var _hasChangedSearchQuery = Boolean(urlService.getUrlParams().q);
-    var _onSearchQueryChangeExec = function() {
-      $scope.searchIsLoading = true;
-      searchService.executeSearchQuery(
-          $scope.searchQuery, $scope.selectionDetails.categories.selections,
-          $scope.selectionDetails.languageCodes.selections, function() {
-        $scope.searchIsLoading = false;
-        if (!_hasChangedSearchQuery && _searchBarFullyLoaded) {
-          _hasChangedSearchQuery = true;
-          $rootScope.$broadcast('hasChangedSearchQuery');
-        }
-      });
-    };
-
-    // Initialize the selection descriptions and summaries.
-    for (var itemsType in $scope.selectionDetails) {
-      _updateSelectionDetails(itemsType);
-    }
-
-    $scope.onSearchQueryChange = function(evt) {
-      // Query immediately when the enter or space key is pressed.
-      if (evt.keyCode == 13 || evt.keyCode == 32) {
-        _onSearchQueryChangeExec();
-      } else {
-        oppiaDebouncer.debounce(_onSearchQueryChangeExec, 400)();
-      }
-    };
-
-    $scope.$on(
-      'preferredLanguageCodesLoaded',
-      function(evt, preferredLanguageCodesList) {
-        for (var i = 0; i < preferredLanguageCodesList.length; i++) {
-          var selections = $scope.selectionDetails.languageCodes.selections;
-          var languageCode = preferredLanguageCodesList[i];
-          if (!selections.hasOwnProperty(languageCode)) {
-            selections[languageCode] = true;
-          } else {
-            selections[languageCode] = !selections[languageCode];
-          }
-        }
-
-        _updateSelectionDetails('languageCodes');
-        _onSearchQueryChangeExec();
-
-        _searchBarFullyLoaded = true;
-      }
-    );
-  }
-=======
->>>>>>> 961a243a
 ]);