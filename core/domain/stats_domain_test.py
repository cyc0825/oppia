--- conflicted
+++ resolved
@@ -17,145 +17,13 @@
 from core.domain import exp_domain
 from core.domain import exp_services
 from core.domain import event_services
-from core.domain import stats_domain
 from core.domain import stats_services
 from core.tests import test_utils
 
 
-<<<<<<< HEAD
 # TODO(bhenning): Make sure this tests the new state answer stats domain object
 # as well, or better, than the previous tests tested the old answer stats
 # domain object.
-class StateAnswersTests(test_utils.GenericTestBase):
-    """Test the state answers domain object."""
-
-=======
-class StateRuleAnswerLogUnitTests(test_utils.GenericTestBase):
-    """Test the state rule answer log domain object."""
-
-    DEFAULT_RULESPEC_STR = exp_domain.DEFAULT_RULESPEC_STR
-    SESSION_ID = 'SESSION_ID'
-    TIME_SPENT = 5.0
-    PARAMS = {}
-
-    def test_state_rule_answer_logs(self):
-        exp = exp_domain.Exploration.create_default_exploration('eid')
-        exp_services.save_new_exploration('user_id', exp)
-
-        state_name = exp.init_state_name
-
-        answer_log = stats_domain.StateRuleAnswerLog.get(
-            'eid', state_name, self.DEFAULT_RULESPEC_STR)
-        self.assertEquals(answer_log.answers, {})
-        self.assertEquals(answer_log.total_answer_count, 0)
-        self.assertEquals(answer_log.get_top_answers(2), [])
-
-        event_services.AnswerSubmissionEventHandler.record(
-            'eid', 1, state_name, self.DEFAULT_RULESPEC_STR, self.SESSION_ID,
-            self.TIME_SPENT, self.PARAMS, 'answer1')
-
-        answer_log = stats_domain.StateRuleAnswerLog.get(
-            'eid', state_name, self.DEFAULT_RULESPEC_STR)
-        self.assertEquals(answer_log.answers, {'answer1': 1})
-        self.assertEquals(answer_log.total_answer_count, 1)
-        self.assertEquals(answer_log.get_top_answers(1), [('answer1', 1)])
-        self.assertEquals(answer_log.get_top_answers(2), [('answer1', 1)])
-
-        event_services.AnswerSubmissionEventHandler.record(
-            'eid', 1, state_name, self.DEFAULT_RULESPEC_STR, self.SESSION_ID,
-            self.TIME_SPENT, self.PARAMS, 'answer1')
-        event_services.AnswerSubmissionEventHandler.record(
-            'eid', 1, state_name, self.DEFAULT_RULESPEC_STR, self.SESSION_ID,
-            self.TIME_SPENT, self.PARAMS, 'answer2')
-
-        answer_log = stats_domain.StateRuleAnswerLog.get(
-            'eid', state_name, self.DEFAULT_RULESPEC_STR)
-        self.assertEquals(answer_log.answers, {'answer1': 2, 'answer2': 1})
-        self.assertEquals(answer_log.total_answer_count, 3)
-        self.assertEquals(
-            answer_log.get_top_answers(1), [('answer1', 2)])
-        self.assertEquals(
-            answer_log.get_top_answers(2), [('answer1', 2), ('answer2', 1)])
-
-        event_services.AnswerSubmissionEventHandler.record(
-            'eid', 1, state_name, self.DEFAULT_RULESPEC_STR, self.SESSION_ID,
-            self.TIME_SPENT, self.PARAMS, 'answer2')
-        event_services.AnswerSubmissionEventHandler.record(
-            'eid', 1, state_name, self.DEFAULT_RULESPEC_STR, self.SESSION_ID,
-            self.TIME_SPENT, self.PARAMS, 'answer2')
-
-        answer_log = stats_domain.StateRuleAnswerLog.get(
-            'eid', state_name, self.DEFAULT_RULESPEC_STR)
-        self.assertEquals(answer_log.answers, {'answer1': 2, 'answer2': 3})
-        self.assertEquals(answer_log.total_answer_count, 5)
-        self.assertEquals(
-            answer_log.get_top_answers(1), [('answer2', 3)])
-        self.assertEquals(
-            answer_log.get_top_answers(2), [('answer2', 3), ('answer1', 2)])
-
-    def test_recording_answer_for_different_rules(self):
-        exp = exp_domain.Exploration.create_default_exploration('eid')
-        exp_services.save_new_exploration('user_id', exp)
-
-        rule = exp_domain.RuleSpec.from_dict({
-            'rule_type': 'LessThan',
-            'inputs': {'x': 5}
-        })
-        rule_str = rule.stringify_classified_rule()
-
-        state_name = exp.init_state_name
-
-        event_services.AnswerSubmissionEventHandler.record(
-            'eid', 1, state_name, self.DEFAULT_RULESPEC_STR, self.SESSION_ID,
-            self.TIME_SPENT, self.PARAMS, 'answer1')
-        event_services.AnswerSubmissionEventHandler.record(
-            'eid', 1, state_name, rule_str, self.SESSION_ID, self.TIME_SPENT,
-            self.PARAMS, 'answer2')
-
-        default_rule_answer_log = stats_domain.StateRuleAnswerLog.get(
-            'eid', state_name, self.DEFAULT_RULESPEC_STR)
-        self.assertEquals(default_rule_answer_log.answers, {'answer1': 1})
-        self.assertEquals(default_rule_answer_log.total_answer_count, 1)
-
-        other_rule_answer_log = stats_domain.StateRuleAnswerLog.get(
-            'eid', state_name, rule_str)
-        self.assertEquals(other_rule_answer_log.answers, {'answer2': 1})
-        self.assertEquals(other_rule_answer_log.total_answer_count, 1)
-
-    def test_resolving_answers(self):
-        exp = exp_domain.Exploration.create_default_exploration('eid')
-        exp_services.save_new_exploration('user_id', exp)
-
-        state_name = exp.init_state_name
-
-        answer_log = stats_domain.StateRuleAnswerLog.get(
-            'eid', state_name, self.DEFAULT_RULESPEC_STR)
-        self.assertEquals(answer_log.answers, {})
-
-        event_services.AnswerSubmissionEventHandler.record(
-            'eid', 1, state_name, self.DEFAULT_RULESPEC_STR, self.SESSION_ID,
-            self.TIME_SPENT, self.PARAMS, 'answer1')
-        event_services.AnswerSubmissionEventHandler.record(
-            'eid', 1, state_name, self.DEFAULT_RULESPEC_STR, self.SESSION_ID,
-            self.TIME_SPENT, self.PARAMS, 'answer1')
-        event_services.AnswerSubmissionEventHandler.record(
-            'eid', 1, state_name, self.DEFAULT_RULESPEC_STR, self.SESSION_ID,
-            self.TIME_SPENT, self.PARAMS, 'answer2')
-
-        answer_log = stats_domain.StateRuleAnswerLog.get(
-            'eid', state_name, self.DEFAULT_RULESPEC_STR)
-        self.assertEquals(answer_log.answers, {'answer1': 2, 'answer2': 1})
-        self.assertEquals(answer_log.total_answer_count, 3)
-
-        event_services.DefaultRuleAnswerResolutionEventHandler.record(
-            'eid', state_name, ['answer1'])
-
-        answer_log = stats_domain.StateRuleAnswerLog.get(
-            'eid', state_name, self.DEFAULT_RULESPEC_STR)
-        self.assertEquals(answer_log.answers, {'answer2': 1})
-        self.assertEquals(answer_log.total_answer_count, 1)
-
-
 class StateAnswersTests(test_utils.GenericTestBase):
     """Test the state answers domain object."""
 
@@ -164,7 +32,6 @@
     TIME_SPENT = 5.0
     PARAMS = {}
 
->>>>>>> 030a1800
     def test_record_answer(self):
         self.save_new_default_exploration('eid', 'fake@user.com')
         exp = exp_services.get_exploration_by_id('eid')
@@ -196,57 +63,33 @@
 
         # answer is a string
         event_services.AnswerSubmissionEventHandler.record(
-<<<<<<< HEAD
-            'eid', exp_version, FIRST_STATE_NAME, 0, 0,
-            exp_domain.EXPLICIT_CLASSIFICATION, 'sid1', TIME_SPENT, PARAMS,
-            'answer1')
+            'eid', exp_version, first_state_name, 0, 0,
+            exp_domain.EXPLICIT_CLASSIFICATION, 'sid1', self.TIME_SPENT,
+            self.PARAMS, 'answer1')
         event_services.AnswerSubmissionEventHandler.record(
-            'eid', exp_version, FIRST_STATE_NAME, 0, 1,
-            exp_domain.EXPLICIT_CLASSIFICATION, 'sid2', TIME_SPENT, PARAMS,
-            'answer1')
+            'eid', exp_version, first_state_name, 0, 1,
+            exp_domain.EXPLICIT_CLASSIFICATION, 'sid2', self.TIME_SPENT,
+            self.PARAMS, 'answer1')
         # answer is a dict
         event_services.AnswerSubmissionEventHandler.record(
-            'eid', exp_version, FIRST_STATE_NAME, 1, 0,
-            exp_domain.EXPLICIT_CLASSIFICATION, 'sid1', TIME_SPENT, PARAMS,
-            {'x': 1.0, 'y': 5.0})
+            'eid', exp_version, first_state_name, 1, 0,
+            exp_domain.EXPLICIT_CLASSIFICATION, 'sid1', self.TIME_SPENT,
+            self.PARAMS, {'x': 1.0, 'y': 5.0})
         # answer is a list
         event_services.AnswerSubmissionEventHandler.record(
-            'eid', exp_version, SECOND_STATE_NAME, 2, 0,
-            exp_domain.EXPLICIT_CLASSIFICATION, 'sid3', TIME_SPENT, PARAMS,
-            [2, 4, 8])
+            'eid', exp_version, second_state_name, 2, 0,
+            exp_domain.EXPLICIT_CLASSIFICATION, 'sid3', self.TIME_SPENT,
+            self.PARAMS, [2, 4, 8])
         # answer is a unicode string
         event_services.AnswerSubmissionEventHandler.record(
-            'eid', exp_version, SECOND_STATE_NAME, 1, 1,
-            exp_domain.EXPLICIT_CLASSIFICATION, 'sid4', TIME_SPENT, PARAMS,
-            self.UNICODE_TEST_STRING)
+            'eid', exp_version, second_state_name, 1, 1,
+            exp_domain.EXPLICIT_CLASSIFICATION, 'sid4', self.TIME_SPENT,
+            self.PARAMS, self.UNICODE_TEST_STRING)
 
         expected_submitted_answer_list1 = [{
             'answer': 'answer1', 'time_spent_in_sec': 5.0,
             'answer_group_index': 0, 'rule_spec_index': 0,
             'classification_categorization': 'explicit', 'session_id': 'sid1',
-=======
-            'eid', exp_version, first_state_name, self.DEFAULT_RULESPEC_STR,
-            'sid1', self.TIME_SPENT, self.PARAMS, 'answer1')
-        event_services.AnswerSubmissionEventHandler.record(
-            'eid', exp_version, first_state_name, self.DEFAULT_RULESPEC_STR,
-            'sid2', self.TIME_SPENT, self.PARAMS, 'answer1')
-        # answer is a dict
-        event_services.AnswerSubmissionEventHandler.record(
-            'eid', exp_version, first_state_name, self.DEFAULT_RULESPEC_STR,
-            'sid1', self.TIME_SPENT, self.PARAMS, {'x': 1.0, 'y': 5.0})
-        # answer is a list
-        event_services.AnswerSubmissionEventHandler.record(
-            'eid', exp_version, second_state_name, self.DEFAULT_RULESPEC_STR,
-            'sid3', self.TIME_SPENT, self.PARAMS, [2, 4, 8])
-        # answer is a unicode string
-        event_services.AnswerSubmissionEventHandler.record(
-            'eid', exp_version, second_state_name, self.DEFAULT_RULESPEC_STR,
-            'sid4', self.TIME_SPENT, self.PARAMS, self.UNICODE_TEST_STRING)
-
-        expected_answers_list1 = [{
-            'answer_value': 'answer1', 'time_spent_in_sec': 5.0,
-            'rule_str': 'Default', 'session_id': 'sid1',
->>>>>>> 030a1800
             'interaction_id': 'TextInput', 'params': {}
         }, {
             'answer': 'answer1', 'time_spent_in_sec': 5.0,
@@ -272,22 +115,13 @@
         }]
 
         state_answers = stats_services.get_state_answers(
-<<<<<<< HEAD
-            'eid', exp_version, FIRST_STATE_NAME)
+            'eid', exp_version, first_state_name)
         self.assertEquals(
             state_answers.get_submitted_answer_dict_list(),
             expected_submitted_answer_list1)
 
         state_answers = stats_services.get_state_answers(
-            'eid', exp_version, SECOND_STATE_NAME)
+            'eid', exp_version, second_state_name)
         self.assertEquals(
             state_answers.get_submitted_answer_dict_list(),
-            expected_submitted_answer_list2)
-=======
-            'eid', exp_version, first_state_name)
-        self.assertEquals(state_answers.answers_list, expected_answers_list1)
-
-        state_answers = stats_services.get_state_answers(
-            'eid', exp_version, second_state_name)
-        self.assertEquals(state_answers.answers_list, expected_answers_list2)
->>>>>>> 030a1800
+            expected_submitted_answer_list2)