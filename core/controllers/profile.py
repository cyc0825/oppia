--- conflicted
+++ resolved
@@ -145,13 +145,9 @@
             'can_receive_editor_role_email': (
                 user_email_preferences.can_receive_editor_role_email),
             'can_receive_feedback_message_email': (
-<<<<<<< HEAD
-                user_email_preferences['can_receive_feedback_message_email']),
+                user_email_preferences.can_receive_feedback_message_email),
             'can_receive_subscription_email': (
-                user_email_preferences['can_receive_subscription_email'])
-=======
-                user_email_preferences.can_receive_feedback_message_email)
->>>>>>> c1f9275e
+                user_email_preferences.can_receive_subscription_email)
         })
         self.render_json(self.values)
 
